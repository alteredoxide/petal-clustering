use ndarray::{Array, ArrayBase, Data, Ix2};
<<<<<<< HEAD
use num_traits::{Float, FromPrimitive};
=======
use num_traits::{float::FloatCore, FromPrimitive};
>>>>>>> 9d2c1ca0
use petal_neighbors::{
    distance::{Euclidean, Metric},
    BallTree,
};
use rayon::prelude::*;
use serde::{Deserialize, Serialize};
use std::collections::HashMap;
use std::ops::{AddAssign, DivAssign};

use super::Fit;

/// OPTICS (ordering points to identify the clustering structure) clustering
/// algorithm.
///
/// # Examples
///
/// ```
/// use ndarray::array;
/// use petal_neighbors::distance::Euclidean;
/// use petal_clustering::{Optics, Fit};
///
/// let points = array![[1., 2.], [2., 5.], [3., 6.], [8., 7.], [8., 8.], [7., 3.]];
/// let clustering = Optics::new(4.5, 2, Euclidean::default()).fit(&points);
///
/// assert_eq!(clustering.0.len(), 2);        // two clusters found
/// assert_eq!(clustering.0[&0], [0, 1, 2]);  // the first three points in Cluster 0
/// assert_eq!(clustering.0[&1], [3, 4, 5]);  // the rest in Cluster 1
/// ```
#[derive(Debug, Deserialize, Serialize)]
pub struct Optics<A, M> {
    /// The radius of a neighborhood.
    pub eps: A,

    /// The minimum number of points required to form a dense region.
    pub min_samples: usize,

    /// The metric to compute distance between the entries.
    pub metric: M,

    ordered: Vec<usize>,
    reacheability: Vec<A>,
    neighborhoods: Vec<Neighborhood<A>>,
}

impl<A> Default for Optics<A, Euclidean>
where
<<<<<<< HEAD
    A: Float,
=======
    A: FloatCore,
>>>>>>> 9d2c1ca0
{
    #[must_use]
    fn default() -> Self {
        Self {
            eps: A::from(0.5_f32).expect("valid float"),
            min_samples: 5,
            metric: Euclidean::default(),
            ordered: vec![],
            reacheability: vec![],
            neighborhoods: vec![],
        }
    }
}

impl<A, M> Optics<A, M>
where
<<<<<<< HEAD
    A: Float,
=======
    A: FloatCore,
>>>>>>> 9d2c1ca0
    M: Metric<A>,
{
    #[must_use]
    pub fn new(eps: A, min_samples: usize, metric: M) -> Self {
        Self {
            eps,
            min_samples,
            metric,
            ordered: vec![],
            reacheability: vec![],
            neighborhoods: vec![],
        }
    }

    #[must_use]
    pub fn extract_clusters_and_outliers(
        &self,
        eps: A,
    ) -> (HashMap<usize, Vec<usize>>, Vec<usize>) {
        let mut outliers = vec![];
        let mut clusters: HashMap<usize, Vec<usize>> = HashMap::new();

        for &id in &self.ordered {
            if self.reacheability[id].is_normal() && self.reacheability[id] <= eps {
                if clusters.is_empty() {
                    outliers.push(id);
                } else {
                    let Some(v) = clusters.get_mut(&(clusters.len() - 1)) else {
                        unreachable!("`clusters` is not empty and its key is a sequence number");
                    };
                    v.push(id);
                }
            } else {
                let n = &self.neighborhoods[id];
                if n.neighbors.len() >= self.min_samples && n.core_distance <= eps {
                    clusters.entry(clusters.len()).or_insert_with(|| vec![id]);
                } else {
                    outliers.push(id);
                }
            }
        }
        (clusters, outliers)
    }
}

impl<S, A, M> Fit<ArrayBase<S, Ix2>, (HashMap<usize, Vec<usize>>, Vec<usize>)> for Optics<A, M>
where
<<<<<<< HEAD
    A: AddAssign + DivAssign + Float + FromPrimitive + Send + Sync,
=======
    A: AddAssign + DivAssign + FloatCore + FromPrimitive + Send + Sync,
>>>>>>> 9d2c1ca0
    S: Data<Elem = A> + Sync,
    M: Metric<A> + Clone + Sync,
{
    fn fit(&mut self, input: &ArrayBase<S, Ix2>) -> (HashMap<usize, Vec<usize>>, Vec<usize>) {
        if input.is_empty() {
            return (HashMap::new(), vec![]);
        }

        self.neighborhoods = if input.is_standard_layout() {
            build_neighborhoods(input, self.eps, self.metric.clone())
        } else {
            let input = Array::from_shape_vec(input.raw_dim(), input.iter().copied().collect())
                .expect("valid shape");
            build_neighborhoods(&input, self.eps, self.metric.clone())
        };
        let mut visited = vec![false; input.nrows()];
        self.ordered = Vec::with_capacity(input.nrows());
        self.reacheability = vec![A::nan(); input.nrows()];
        for (idx, n) in self.neighborhoods.iter().enumerate() {
            if visited[idx] || n.neighbors.len() < self.min_samples {
                continue;
            }
            process(
                idx,
                input,
                self.min_samples,
                &self.metric,
                &self.neighborhoods,
                &mut self.ordered,
                &mut self.reacheability,
                &mut visited,
            );
        }
        self.extract_clusters_and_outliers(self.eps)
    }
}

#[allow(clippy::too_many_arguments)]
fn process<S, A, M>(
    idx: usize,
    input: &ArrayBase<S, Ix2>,
    min_samples: usize,
    metric: &M,
    neighborhoods: &[Neighborhood<A>],
    ordered: &mut Vec<usize>,
    reacheability: &mut [A],
    visited: &mut [bool],
) where
<<<<<<< HEAD
    A: Float,
=======
    A: FloatCore,
>>>>>>> 9d2c1ca0
    S: Data<Elem = A>,
    M: Metric<A>,
{
    let mut to_visit = vec![idx];
    while let Some(cur) = to_visit.pop() {
        if visited[cur] {
            continue;
        }
        visited[cur] = true;
        ordered.push(cur);
        if neighborhoods[cur].neighbors.len() < min_samples {
            continue;
        }
        let mut seeds = vec![];
        update(
            cur,
            &neighborhoods[cur],
            input,
            visited,
            metric,
            &mut seeds,
            reacheability,
        );
        while let Some(s) = seeds.pop() {
            if visited[s] {
                continue;
            }
            visited[s] = true;
            ordered.push(s);
            let n = &neighborhoods[s];
            if n.neighbors.len() < min_samples {
                continue;
            }
            update(
                s,
                &neighborhoods[s],
                input,
                visited,
                metric,
                &mut seeds,
                reacheability,
            );
        }
    }
}

fn update<S, A, M>(
    id: usize,
    neighborhood: &Neighborhood<A>,
    input: &ArrayBase<S, Ix2>,
    visited: &[bool],
    metric: &M,
    seeds: &mut Vec<usize>,
    reacheability: &mut [A],
) where
<<<<<<< HEAD
    A: Float,
=======
    A: FloatCore,
>>>>>>> 9d2c1ca0
    S: Data<Elem = A>,
    M: Metric<A>,
{
    for &o in &neighborhood.neighbors {
        if visited[o] {
            continue;
        }
        let reachdist = reacheability_distance(o, id, input, neighborhood, metric);
        if !reacheability[o].is_normal() {
            reacheability[o] = reachdist;
            seeds.push(o);
        } else if reacheability[o].lt(&reachdist) {
            reacheability[o] = reachdist;
        }
    }
    seeds.sort_unstable_by(|a, b| {
        reacheability[*a]
            .partial_cmp(&reacheability[*b])
            .unwrap()
            .reverse()
    });
}

#[derive(Debug, Deserialize, Serialize)]
struct Neighborhood<A> {
    pub neighbors: Vec<usize>,
    pub core_distance: A,
}

fn build_neighborhoods<S, A, M>(
    input: &ArrayBase<S, Ix2>,
    eps: A,
    metric: M,
) -> Vec<Neighborhood<A>>
where
<<<<<<< HEAD
    A: AddAssign + DivAssign + Float + FromPrimitive + Send + Sync,
=======
    A: AddAssign + DivAssign + FloatCore + FromPrimitive + Send + Sync,
>>>>>>> 9d2c1ca0
    S: Data<Elem = A>,
    M: Metric<A> + Sync,
{
    if input.nrows() == 0 {
        return Vec::new();
    }
    let rows: Vec<_> = input.rows().into_iter().collect();
    let db = BallTree::new(input.view(), metric).expect("non-empty array");
    rows.into_par_iter()
        .map(|p| {
            let neighbors = db.query_radius(&p, eps).into_iter().collect::<Vec<usize>>();
            let core_distance = if neighbors.len() > 1 {
                db.query(&p, 2).1[1]
            } else {
                A::zero()
            };
            Neighborhood {
                neighbors,
                core_distance,
            }
        })
        .collect()
}

fn reacheability_distance<S, A, M>(
    o: usize,
    p: usize,
    input: &ArrayBase<S, Ix2>,
    neighbors: &Neighborhood<A>,
    metric: &M,
) -> A
where
<<<<<<< HEAD
    A: Float,
=======
    A: FloatCore,
>>>>>>> 9d2c1ca0
    S: Data<Elem = A>,
    M: Metric<A>,
{
    let dist = metric.distance(&input.row(o), &input.row(p));
    if dist.gt(&neighbors.core_distance) {
        dist
    } else {
        neighbors.core_distance
    }
}

#[cfg(test)]
mod test {
    use super::*;
    use maplit::hashmap;
    use ndarray::{array, aview2};

    #[test]
    fn default() {
        let optics = Optics::<f32, Euclidean>::default();
        assert_eq!(optics.eps, 0.5);
        assert_eq!(optics.min_samples, 5);
    }

    #[test]
    fn optics() {
        let data = array![
            [1.0, 2.0],
            [1.1, 2.2],
            [0.9, 1.9],
            [1.0, 2.1],
            [-2.0, 3.0],
            [-2.2, 3.1],
        ];

        let mut model = Optics::new(0.5, 2, Euclidean::default());
        let (mut clusters, mut outliers) = model.fit(&data);
        outliers.sort_unstable();
        for (_, v) in clusters.iter_mut() {
            v.sort_unstable();
        }

        assert_eq!(hashmap! {0 => vec![0, 1, 2, 3], 1 => vec![4, 5]}, clusters);
        assert_eq!(Vec::<usize>::new(), outliers);
    }

    #[test]
    fn core_samples() {
        let data = array![[0.], [2.], [3.], [4.], [6.], [8.], [10.]];
        let mut model = Optics::new(1.01, 1, Euclidean::default());
        let (clusters, outliers) = model.fit(&data);
        assert_eq!(clusters.len(), 5); // {0: [0], 1: [1, 2, 3], 2: [4], 3: [5], 4: [6]}
        assert!(outliers.is_empty());
    }

    #[test]
    fn fit_empty() {
        let data: Vec<[f64; 8]> = vec![];
        let input = aview2(&data);

        let mut model = Optics::new(0.5, 2, Euclidean::default());
        let (clusters, outliers) = model.fit(&input);
        assert!(clusters.is_empty());
        assert!(outliers.is_empty());
    }
}<|MERGE_RESOLUTION|>--- conflicted
+++ resolved
@@ -1,9 +1,5 @@
 use ndarray::{Array, ArrayBase, Data, Ix2};
-<<<<<<< HEAD
-use num_traits::{Float, FromPrimitive};
-=======
 use num_traits::{float::FloatCore, FromPrimitive};
->>>>>>> 9d2c1ca0
 use petal_neighbors::{
     distance::{Euclidean, Metric},
     BallTree,
@@ -50,11 +46,7 @@
 
 impl<A> Default for Optics<A, Euclidean>
 where
-<<<<<<< HEAD
-    A: Float,
-=======
-    A: FloatCore,
->>>>>>> 9d2c1ca0
+    A: FloatCore,
 {
     #[must_use]
     fn default() -> Self {
@@ -71,11 +63,7 @@
 
 impl<A, M> Optics<A, M>
 where
-<<<<<<< HEAD
-    A: Float,
-=======
-    A: FloatCore,
->>>>>>> 9d2c1ca0
+    A: FloatCore,
     M: Metric<A>,
 {
     #[must_use]
@@ -123,11 +111,7 @@
 
 impl<S, A, M> Fit<ArrayBase<S, Ix2>, (HashMap<usize, Vec<usize>>, Vec<usize>)> for Optics<A, M>
 where
-<<<<<<< HEAD
-    A: AddAssign + DivAssign + Float + FromPrimitive + Send + Sync,
-=======
     A: AddAssign + DivAssign + FloatCore + FromPrimitive + Send + Sync,
->>>>>>> 9d2c1ca0
     S: Data<Elem = A> + Sync,
     M: Metric<A> + Clone + Sync,
 {
@@ -176,11 +160,7 @@
     reacheability: &mut [A],
     visited: &mut [bool],
 ) where
-<<<<<<< HEAD
-    A: Float,
-=======
-    A: FloatCore,
->>>>>>> 9d2c1ca0
+    A: FloatCore,
     S: Data<Elem = A>,
     M: Metric<A>,
 {
@@ -236,11 +216,7 @@
     seeds: &mut Vec<usize>,
     reacheability: &mut [A],
 ) where
-<<<<<<< HEAD
-    A: Float,
-=======
-    A: FloatCore,
->>>>>>> 9d2c1ca0
+    A: FloatCore,
     S: Data<Elem = A>,
     M: Metric<A>,
 {
@@ -276,11 +252,7 @@
     metric: M,
 ) -> Vec<Neighborhood<A>>
 where
-<<<<<<< HEAD
-    A: AddAssign + DivAssign + Float + FromPrimitive + Send + Sync,
-=======
     A: AddAssign + DivAssign + FloatCore + FromPrimitive + Send + Sync,
->>>>>>> 9d2c1ca0
     S: Data<Elem = A>,
     M: Metric<A> + Sync,
 {
@@ -313,11 +285,7 @@
     metric: &M,
 ) -> A
 where
-<<<<<<< HEAD
-    A: Float,
-=======
-    A: FloatCore,
->>>>>>> 9d2c1ca0
+    A: FloatCore,
     S: Data<Elem = A>,
     M: Metric<A>,
 {
