--- conflicted
+++ resolved
@@ -1,9 +1,5 @@
 use ndarray::{ArrayBase, Data, Ix2};
-<<<<<<< HEAD
-use num_traits::{Float, FromPrimitive};
-=======
 use num_traits::{float::FloatCore, FromPrimitive};
->>>>>>> 9d2c1ca0
 use petal_neighbors::{
     distance::{Euclidean, Metric},
     BallTree,
@@ -45,11 +41,7 @@
 
 impl<A> Default for Dbscan<A, Euclidean>
 where
-<<<<<<< HEAD
-    A: Float,
-=======
     A: FloatCore,
->>>>>>> 9d2c1ca0
 {
     #[must_use]
     fn default() -> Self {
@@ -74,11 +66,7 @@
 
 impl<S, A, M> Fit<ArrayBase<S, Ix2>, (HashMap<usize, Vec<usize>>, Vec<usize>)> for Dbscan<A, M>
 where
-<<<<<<< HEAD
-    A: AddAssign + DivAssign + Float + FromPrimitive + Sync,
-=======
     A: AddAssign + DivAssign + FloatCore + FromPrimitive + Sync,
->>>>>>> 9d2c1ca0
     S: Data<Elem = A>,
     M: Metric<A> + Clone + Sync,
 {
@@ -124,11 +112,7 @@
 
 fn build_neighborhoods<S, A, M>(input: &ArrayBase<S, Ix2>, eps: A, metric: M) -> Vec<Vec<usize>>
 where
-<<<<<<< HEAD
-    A: AddAssign + DivAssign + Float + FromPrimitive + Sync,
-=======
     A: AddAssign + DivAssign + FloatCore + FromPrimitive + Sync,
->>>>>>> 9d2c1ca0
     S: Data<Elem = A>,
     M: Metric<A> + Sync,
 {
