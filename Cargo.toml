[package]
name = "petal-clustering"
<<<<<<< HEAD
version = "0.6.0"
edition = "2021"
rust-version = "1.64"
=======
version = "0.8.0"
edition = "2021"
rust-version = "1.74"
>>>>>>> 9d2c1ca0
description = "A collection of clustering algorithms."
readme = "README.md"
documentation = "https://docs.rs/petal-clustering"
homepage = "https://github.com/petabi/petal-clustering"
repository = "https://github.com/petabi/petal-clustering"
license = "Apache-2.0"
keywords = [
  "clustering",
  "dbscan",
  "optics",
  "unsupervised",
  "machine-learning",
]
categories = ["algorithms", "data-structures"]
authors = ["Min Kim <msk@dolbo.net>", "Min Shao <min.shao1988@gmail.com>"]
exclude = ["./github"]

[badges]
codecov = { repository = "petabi/petal-clustering", service = "github" }

[dependencies]
<<<<<<< HEAD
ndarray = { vertsion =  "0.15", features = ["serde"] }
num-traits = "0.2"
petal-neighbors = "0.9.0"
=======
ndarray = "0.15"
num-traits = "0.2"
petal-neighbors = "0.10.0"
>>>>>>> 9d2c1ca0
rayon = "1"
serde = { version = "1", features = ["derive"] }
succinct = "0.5"

[dev-dependencies]
approx = "0.5"
criterion = "0.5"
csv = "1.1.6"
maplit = "1"
ndarray-rand = "0.14.0"

[[bench]]
name = "main"
harness = false<|MERGE_RESOLUTION|>--- conflicted
+++ resolved
@@ -1,14 +1,8 @@
 [package]
 name = "petal-clustering"
-<<<<<<< HEAD
-version = "0.6.0"
-edition = "2021"
-rust-version = "1.64"
-=======
 version = "0.8.0"
 edition = "2021"
 rust-version = "1.74"
->>>>>>> 9d2c1ca0
 description = "A collection of clustering algorithms."
 readme = "README.md"
 documentation = "https://docs.rs/petal-clustering"
@@ -30,15 +24,9 @@
 codecov = { repository = "petabi/petal-clustering", service = "github" }
 
 [dependencies]
-<<<<<<< HEAD
 ndarray = { vertsion =  "0.15", features = ["serde"] }
 num-traits = "0.2"
-petal-neighbors = "0.9.0"
-=======
-ndarray = "0.15"
-num-traits = "0.2"
 petal-neighbors = "0.10.0"
->>>>>>> 9d2c1ca0
 rayon = "1"
 serde = { version = "1", features = ["derive"] }
 succinct = "0.5"
